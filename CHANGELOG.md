--- conflicted
+++ resolved
@@ -1,8 +1,4 @@
-<<<<<<< HEAD
-# Release 0.42.0-dev
-=======
 # Release 0.43.0-dev
->>>>>>> 61965d5d
 
 ### New features since last release
 
@@ -21,8 +17,6 @@
 This release contains contributions from (in alphabetical order):
 
 ---
-<<<<<<< HEAD
-=======
 # Release 0.42.0
  
  ### New features since last release
@@ -55,7 +49,6 @@
  Runor Agbaire, Andrija Paurevic
  
  ---
->>>>>>> 61965d5d
 # Release 0.41.0
 
 ### Internal changes ⚙️
